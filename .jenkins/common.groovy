// This file is for internal AMD use.
// If you are interested in running your own Jenkins, please raise a github issue for assistance.

def runCompileCommand(platform, project, jobName)
{
    project.paths.construct_build_prefix()

    String compiler = jobName.contains('hipclang') ? 'hipcc' : 'hcc'
    String hipClang = jobName.contains('hipclang') ? '--hip-clang' : '--no-hip-clang'
    String sles = platform.jenkinsLabel.contains('sles') ? '/usr/bin/sudo --preserve-env' : ''
<<<<<<< HEAD
    String centos7 = platform.jenkinsLabel.contains('centos7') ? 'source scl_source enable devtoolset-7' : ''
=======
    String centos = platform.jenkinsLabel.contains('centos') ? 'source scl_source enable devtoolset-7' : ''
>>>>>>> 4c133bc1

    def command = """#!/usr/bin/env bash
                set -x
                cd ${project.paths.project_build_prefix}
<<<<<<< HEAD
                ${centos7}
=======
                ${centos}
>>>>>>> 4c133bc1
                ${sles} CXX=/opt/rocm/bin/${compiler} ${project.paths.build_command} ${hipClang}
                """
    platform.runCommand(this, command)
}

def runTestCommand (platform, project, gfilter)
{
    String sudo = auxiliary.sudo(platform.jenkinsLabel)
    def command = """#!/usr/bin/env bash
                    set -x
                    cd ${project.paths.project_build_prefix}/build/release/clients/staging
                    ${sudo} GTEST_LISTENER=NO_PASS_LINE_IN_LOG ./rocblas-test --gtest_output=xml --gtest_color=yes --gtest_filter=${gfilter}-*known_bug*
                """

    platform.runCommand(this, command)
    junit "${project.paths.project_build_prefix}/build/release/clients/staging/*.xml"
}

def runPackageCommand(platform, project)
{
        def packageHelper = platform.makePackage(platform.jenkinsLabel,"${project.paths.project_build_prefix}/build/release",true)
        platform.runCommand(this, packageHelper[0])
        platform.archiveArtifacts(this, packageHelper[1])
}

return this
<|MERGE_RESOLUTION|>--- conflicted
+++ resolved
@@ -8,20 +8,14 @@
     String compiler = jobName.contains('hipclang') ? 'hipcc' : 'hcc'
     String hipClang = jobName.contains('hipclang') ? '--hip-clang' : '--no-hip-clang'
     String sles = platform.jenkinsLabel.contains('sles') ? '/usr/bin/sudo --preserve-env' : ''
-<<<<<<< HEAD
     String centos7 = platform.jenkinsLabel.contains('centos7') ? 'source scl_source enable devtoolset-7' : ''
-=======
     String centos = platform.jenkinsLabel.contains('centos') ? 'source scl_source enable devtoolset-7' : ''
->>>>>>> 4c133bc1
 
     def command = """#!/usr/bin/env bash
                 set -x
                 cd ${project.paths.project_build_prefix}
-<<<<<<< HEAD
                 ${centos7}
-=======
                 ${centos}
->>>>>>> 4c133bc1
                 ${sles} CXX=/opt/rocm/bin/${compiler} ${project.paths.build_command} ${hipClang}
                 """
     platform.runCommand(this, command)
