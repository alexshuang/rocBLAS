--- conflicted
+++ resolved
@@ -63,14 +63,7 @@
     __host__ __device__ rocblas_bfloat16() {}
 
     // round upper 16 bits of IEEE float to convert to bfloat16
-<<<<<<< HEAD
-    explicit __host__ __device__ constexpr rocblas_bfloat16(float f)
-        : data(float_to_bfloat16(f))
-    {
-    }
-=======
     explicit __host__ __device__ rocblas_bfloat16(float f) : data(float_to_bfloat16(f)) {}
->>>>>>> af2b90d6
 
     // zero extend lower 16 bits of bfloat16 to convert to IEEE float
     explicit __host__ __device__ operator float() const
@@ -83,13 +76,8 @@
         return u.fp32;
     }
 
-<<<<<<< HEAD
-private:
-    static __host__ __device__ constexpr uint16_t float_to_bfloat16(float f)
-=======
     private:
     static __host__ __device__ uint16_t float_to_bfloat16(float f)
->>>>>>> af2b90d6
     {
         union
         {
