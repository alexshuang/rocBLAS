--- conflicted
+++ resolved
@@ -329,24 +329,16 @@
         rocblas_bandwidth = batch_count * spmv_gbyte_count<T>(N) / gpu_time_used * 1e6;
 
         // only norm_check return an norm error, unit check won't return anything
-<<<<<<< HEAD
-        rocblas_cout << "uplo, N, incx, incy, batch_count, rocblas-Gflops, (us) ";
-=======
-        std::cout << "uplo, N, incx, incy, batch_count, rocblas-Gflops, rocblas-GB/s, (us) ";
->>>>>>> c5c94b93
+        rocblas_cout << "uplo, N, incx, incy, batch_count, rocblas-Gflops, rocblas-GB/s, (us) ";
         if(arg.norm_check)
         {
             rocblas_cout << "CPU-Gflops,(us),norm_error_host_ptr,norm_error_dev_ptr";
         }
         rocblas_cout << std::endl;
 
-<<<<<<< HEAD
         rocblas_cout << arg.uplo << ',' << N << ',' << incx << "," << incy << "," << batch_count
-                     << "," << rocblas_gflops << "(" << gpu_time_used << "),";
-=======
-        std::cout << arg.uplo << ',' << N << ',' << incx << "," << incy << "," << batch_count << ","
-                  << rocblas_gflops << "," << rocblas_bandwidth << ",(" << gpu_time_used << "),";
->>>>>>> c5c94b93
+                     << "," << rocblas_gflops << "," << rocblas_bandwidth << ",(" << gpu_time_used
+                     << "),";
 
         if(arg.norm_check)
         {
