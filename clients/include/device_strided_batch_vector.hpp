//
// Copyright 2018-2020 Advanced Micro Devices, Inc.
//
#pragma once

//
// Local declaration of the host strided batch vector.
//
template <typename T>
class host_strided_batch_vector;

//!
//! @brief Implementation of a strided batched vector on device.
//!
template <typename T, size_t PAD = 4096, typename U = T>
class device_strided_batch_vector : public d_vector<T, PAD, U>
{
public:
    //!
    //! @brief The storage type to use.
    //!
    typedef enum class estorage
    {
        block,
        interleave,
    } storage;

    //!
    //! @brief Disallow copying.
    //!
    device_strided_batch_vector(const device_strided_batch_vector&) = delete;

    //!
    //! @brief Disallow assigning.
    //!
    device_strided_batch_vector& operator=(const device_strided_batch_vector&) = delete;

    //!
    //! @brief Constructor.
    //! @param n   The length of the vector.
    //! @param inc The increment.
    //! @param stride The stride.
    //! @param batch_count The batch count.
    //! @param stg The storage format to use.
    //!
    explicit device_strided_batch_vector(rocblas_int    n,
                                         rocblas_int    inc,
                                         rocblas_stride stride,
                                         rocblas_int    batch_count,
                                         storage        stg = storage::block)
        : d_vector<T, PAD, U>(calculate_nmemb(n, inc, stride, batch_count, stg))
        , m_storage(stg)
        , m_n(n)
        , m_inc(inc)
        , m_stride(stride)
        , m_batch_count(batch_count)
    {
        bool valid_parameters = true;

        switch(this->m_storage)
        {
        case storage::block:
        {
            if(std::abs(this->m_stride) < this->m_n * std::abs(this->m_inc))
            {
                valid_parameters = false;
            }
            break;
        }
        case storage::interleave:
        {
            if(std::abs(this->m_inc) < std::abs(this->m_stride) * this->m_batch_count)
            {
                valid_parameters = false;
            }
            break;
        }
        }

        if(valid_parameters)
        {
            this->m_data = this->device_vector_setup();
        }
    }

    //!
    //! @brief Destructor.
    //!
    ~device_strided_batch_vector()
    {
        if(nullptr != this->m_data)
        {
            this->device_vector_teardown(this->m_data);
            this->m_data = nullptr;
        }
    }

    //!
    //! @brief Returns the data pointer.
    //!
    T* data()
    {
        return this->m_data;
    }

    //!
    //! @brief Returns the data pointer.
    //!
    const T* data() const
    {
        return this->m_data;
    }

    //!
    //! @brief Returns the length.
    //!
    rocblas_int n() const
    {
        return this->m_n;
    }

    //!
    //! @brief Returns the increment.
    //!
    rocblas_int inc() const
    {
        return this->m_inc;
    }

    //!
    //! @brief Returns the batch count.
    //!
    rocblas_int batch_count() const
    {
        return this->m_batch_count;
    }

    //!
    //! @brief Returns the stride value.
    //!
    rocblas_stride stride() const
    {
        return this->m_stride;
    }

    //!
    //! @brief Returns pointer.
    //! @param batch_index The batch index.
    //! @return A mutable pointer to the batch_index'th vector.
    //!
    T* operator[](rocblas_int batch_index)
    {
        return (this->m_stride >= 0)
                   ? this->m_data + batch_index * this->m_stride
                   : this->m_data + (batch_index + 1 - this->m_batch_count) * this->m_stride;
    }

    //!
    //! @brief Returns non-mutable pointer.
    //! @param batch_index The batch index.
    //! @return A non-mutable mutable pointer to the batch_index'th vector.
    //!
    const T* operator[](rocblas_int batch_index) const
    {
        return (this->m_stride >= 0)
                   ? this->m_data + batch_index * this->m_stride
                   : this->m_data + (batch_index + 1 - this->m_batch_count) * this->m_stride;
    }

    //!
    //! @brief Cast operator.
    //! @remark Returns the pointer of the first vector.
    //!
    operator T*()
    {
        return (*this)[0];
    }

    //!
    //! @brief Non-mutable cast operator.
    //! @remark Returns the non-mutable pointer of the first vector.
    //!
    operator const T*() const
    {
        return (*this)[0];
    }

    //!
    //! @brief Tell whether ressources allocation failed.
    //!
    explicit operator bool() const
    {
        return nullptr != this->m_data;
    }

    //!
    //! @brief Transfer data from a strided batched vector on device.
    //! @param that That strided batched vector on device.
    //! @return The hip error.
    //!
    hipError_t transfer_from(const host_strided_batch_vector<T>& that)
    {
        return hipMemcpy(
            this->data(), that.data(), sizeof(T) * this->nmemb(), hipMemcpyHostToDevice);
    }

    //!
    //! @brief Check if memory exists.
    //! @return hipSuccess if memory exists, hipErrorOutOfMemory otherwise.
    //!
    hipError_t memcheck() const
    {
<<<<<<< HEAD
        if(!m_enough_memory)
            return hipErrorMemoryAllocation;
        else if(*this)
=======
        if(*this)
>>>>>>> f771efe8
            return hipSuccess;
        else
            return hipErrorOutOfMemory;
    }

private:
    storage        m_storage{storage::block};
    rocblas_int    m_n{};
    rocblas_int    m_inc{};
    rocblas_stride m_stride{};
    rocblas_int    m_batch_count{};
    T*             m_data{};

    static size_t calculate_nmemb(
        rocblas_int n, rocblas_int inc, rocblas_stride stride, rocblas_int batch_count, storage st)
    {
        switch(st)
        {
        case storage::block:
            return size_t(std::abs(stride)) * batch_count;
        case storage::interleave:
            return size_t(n) * std::abs(inc);
        }
        return 0;
    }
};<|MERGE_RESOLUTION|>--- conflicted
+++ resolved
@@ -210,13 +210,7 @@
     //!
     hipError_t memcheck() const
     {
-<<<<<<< HEAD
-        if(!m_enough_memory)
-            return hipErrorMemoryAllocation;
-        else if(*this)
-=======
         if(*this)
->>>>>>> f771efe8
             return hipSuccess;
         else
             return hipErrorOutOfMemory;
