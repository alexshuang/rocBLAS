/* ************************************************************************
 * Copyright 2018-2020 Advanced Micro Devices, Inc.
 * ************************************************************************ */

#include "cblas_interface.hpp"
#include "flops.hpp"
#include "near.hpp"
#include "norm.hpp"
#include "rocblas.hpp"
#include "rocblas_init.hpp"
#include "rocblas_math.hpp"
#include "rocblas_random.hpp"
#include "rocblas_test.hpp"
#include "rocblas_vector.hpp"
#include "unit.hpp"
#include "utility.hpp"

template <typename T, bool CONJ = false>
void testing_dot_strided_batched_bad_arg(const Arguments& arg)
{
    rocblas_int N           = 100;
    rocblas_int incx        = 1;
    rocblas_int incy        = 1;
    rocblas_int stride_x    = incx * N;
    rocblas_int stride_y    = incy * N;
    rocblas_int batch_count = 5;
    size_t      size_x      = stride_x * batch_count;
    size_t      size_y      = stride_y * batch_count;

    rocblas_local_handle handle;
    device_vector<T>     dx(size_x);
    device_vector<T>     dy(size_y);
    device_vector<T>     d_rocblas_result(1);
    if(!dx || !dy || !d_rocblas_result)
    {
        CHECK_HIP_ERROR(hipErrorOutOfMemory);
        return;
    }

    CHECK_ROCBLAS_ERROR(rocblas_set_pointer_mode(handle, rocblas_pointer_mode_device));

    EXPECT_ROCBLAS_STATUS(
        (CONJ ? rocblas_dotc_strided_batched<T> : rocblas_dot_strided_batched<T>)(handle,
                                                                                  N,
                                                                                  nullptr,
                                                                                  incx,
                                                                                  stride_x,
                                                                                  dy,
                                                                                  incy,
                                                                                  stride_y,
                                                                                  batch_count,
                                                                                  d_rocblas_result),
        rocblas_status_invalid_pointer);
    EXPECT_ROCBLAS_STATUS(
        (CONJ ? rocblas_dotc_strided_batched<T> : rocblas_dot_strided_batched<T>)(handle,
                                                                                  N,
                                                                                  dx,
                                                                                  incx,
                                                                                  stride_x,
                                                                                  nullptr,
                                                                                  incy,
                                                                                  stride_y,
                                                                                  batch_count,
                                                                                  d_rocblas_result),
        rocblas_status_invalid_pointer);
    EXPECT_ROCBLAS_STATUS(
        (CONJ ? rocblas_dotc_strided_batched<T>
              : rocblas_dot_strided_batched<
                  T>)(handle, N, dx, incx, stride_x, dy, incy, stride_y, batch_count, nullptr),
        rocblas_status_invalid_pointer);
    EXPECT_ROCBLAS_STATUS(
        (CONJ ? rocblas_dotc_strided_batched<T> : rocblas_dot_strided_batched<T>)(nullptr,
                                                                                  N,
                                                                                  dx,
                                                                                  incx,
                                                                                  stride_x,
                                                                                  dy,
                                                                                  incy,
                                                                                  stride_y,
                                                                                  batch_count,
                                                                                  d_rocblas_result),
        rocblas_status_invalid_handle);
}

template <typename T>
void testing_dotc_strided_batched_bad_arg(const Arguments& arg)
{
    testing_dot_strided_batched_bad_arg<T, true>(arg);
}

template <typename T, bool CONJ = false>
void testing_dot_strided_batched(const Arguments& arg)
{
    rocblas_int    N           = arg.N;
    rocblas_int    incx        = arg.incx;
    rocblas_int    incy        = arg.incy;
    rocblas_int    batch_count = arg.batch_count;
    rocblas_int    abs_incx    = incx >= 0 ? incx : -incx;
    rocblas_int    abs_incy    = incy >= 0 ? incy : -incy;
    rocblas_stride stride_x    = arg.stride_x;
    rocblas_stride stride_y    = arg.stride_y;
    size_t         size_x      = N * size_t(abs_incx);
    size_t         size_y      = N * size_t(abs_incy);

    double               rocblas_error_1 = 0;
    double               rocblas_error_2 = 0;
    rocblas_local_handle handle;

    // check to prevent undefined memmory allocation error
    if(N <= 0 || batch_count <= 0)
    {
        static const size_t safe_size = 100; //  arbitrarily set to 100
        device_vector<T>    dx(safe_size);
        device_vector<T>    dy(safe_size);
        device_vector<T>    d_rocblas_result(std::max(batch_count, 1));

        if(!dx || !dy || !d_rocblas_result)
        {
            CHECK_HIP_ERROR(hipErrorOutOfMemory);
            return;
        }

        CHECK_ROCBLAS_ERROR(rocblas_set_pointer_mode(handle, rocblas_pointer_mode_device));

        EXPECT_ROCBLAS_STATUS((CONJ ? rocblas_dotc_strided_batched<T>
                                    : rocblas_dot_strided_batched<T>)(handle,
                                                                      N,
                                                                      dx,
                                                                      incx,
                                                                      stride_x,
                                                                      dy,
                                                                      incy,
                                                                      stride_y,
                                                                      batch_count,
                                                                      d_rocblas_result),
                              batch_count < 0 ? rocblas_status_invalid_size
                                              : rocblas_status_success);
        return;
    }

    host_vector<T> cpu_result(batch_count);
    host_vector<T> rocblas_result_1(batch_count);
    host_vector<T> rocblas_result_2(batch_count);

    size_x += size_t(stride_x) * size_t(batch_count - 1);
    size_y += size_t(stride_y) * size_t(batch_count - 1);

    // allocate memory on device
    device_vector<T> dx(size_x);
    device_vector<T> dy(size_y);
    device_vector<T> d_rocblas_result_2(batch_count);
    if(!dx || !dy || !d_rocblas_result_2)
    {
        CHECK_HIP_ERROR(hipErrorOutOfMemory);
        return;
    }

    // Naming: dX is in GPU (device) memory. hK is in CPU (host) memory, plz follow this practice
    host_vector<T> hx(size_x);
    host_vector<T> hy(size_y);

    // Initial Data on CPU
    rocblas_seedrand();
    rocblas_init<T>(hx, 1, N, abs_incx, stride_x, batch_count);
    rocblas_init<T>(hy, 1, N, abs_incy, stride_y, batch_count);

    // copy data from CPU to device, does not work for incx != 1
    CHECK_HIP_ERROR(hipMemcpy(dx, hx, sizeof(T) * size_x, hipMemcpyHostToDevice));
    CHECK_HIP_ERROR(hipMemcpy(dy, hy, sizeof(T) * size_y, hipMemcpyHostToDevice));

    double gpu_time_used, cpu_time_used;
    double rocblas_gflops, cblas_gflops, rocblas_bandwidth;

    if(arg.unit_check || arg.norm_check)
    {
        // GPU BLAS, rocblas_pointer_mode_host
        CHECK_ROCBLAS_ERROR(rocblas_set_pointer_mode(handle, rocblas_pointer_mode_host));
        CHECK_ROCBLAS_ERROR((CONJ ? rocblas_dotc_strided_batched<T>
                                  : rocblas_dot_strided_batched<T>)(handle,
                                                                    N,
                                                                    dx,
                                                                    incx,
                                                                    stride_x,
                                                                    dy,
                                                                    incy,
                                                                    stride_y,
                                                                    batch_count,
                                                                    rocblas_result_1));

        // GPU BLAS, rocblas_pointer_mode_device
        CHECK_ROCBLAS_ERROR(rocblas_set_pointer_mode(handle, rocblas_pointer_mode_device));
        CHECK_ROCBLAS_ERROR((CONJ ? rocblas_dotc_strided_batched<T>
                                  : rocblas_dot_strided_batched<T>)(handle,
                                                                    N,
                                                                    dx,
                                                                    incx,
                                                                    stride_x,
                                                                    dy,
                                                                    incy,
                                                                    stride_y,
                                                                    batch_count,
                                                                    d_rocblas_result_2));
        CHECK_HIP_ERROR(hipMemcpy(
            rocblas_result_2, d_rocblas_result_2, sizeof(T) * batch_count, hipMemcpyDeviceToHost));

        // CPU BLAS
        cpu_time_used = get_time_us();
        for(int b = 0; b < batch_count; ++b)
        {
            (CONJ ? cblas_dotc<T> : cblas_dot<T>)(N,
                                                  hx + b * stride_x,
                                                  incx,
                                                  hy + b * stride_y,
                                                  incy,
                                                  &cpu_result[b]);
        }
        cpu_time_used = get_time_us() - cpu_time_used;
        // cblas_gflops  = batch_count * dot_gflop_count<CONJ, T>(N) / cpu_time_used * 1e6 * 1;

        if(arg.unit_check)
        {
            unit_check_general<T>(1, 1, batch_count, 1, 1, cpu_result, rocblas_result_1);
            unit_check_general<T>(1, 1, batch_count, 1, 1, cpu_result, rocblas_result_2);
        }

        if(arg.norm_check)
        {
            rocblas_cout << "cpu=" << cpu_result << ", gpu_host_ptr=" << rocblas_result_1
                         << ", gpu_device_ptr=" << rocblas_result_2 << std::endl;
            for(int b = 0; b < batch_count; ++b)
            {
                rocblas_error_1
                    += rocblas_abs((cpu_result[b] - rocblas_result_1[b]) / cpu_result[b]);
                rocblas_error_2
                    += rocblas_abs((cpu_result[b] - rocblas_result_2[b]) / cpu_result[b]);
            }
        }
    }

    if(arg.timing)
    {
        static ArgumentModel testing_dot_strided_batched_arg_model(
            std::vector<arg_type>({e_N, e_incx, e_incy, e_stride_x, e_stride_y, e_batch_count}));

        int number_cold_calls = 2;
        int number_hot_calls  = arg.iters;
        CHECK_ROCBLAS_ERROR(rocblas_set_pointer_mode(handle, rocblas_pointer_mode_host));

        for(int iter = 0; iter < number_cold_calls; iter++)
        {
            (CONJ ? rocblas_dotc_strided_batched<T>
                  : rocblas_dot_strided_batched<T>)(handle,
                                                    N,
                                                    dx,
                                                    incx,
                                                    stride_x,
                                                    dy,
                                                    incy,
                                                    stride_y,
                                                    batch_count,
                                                    rocblas_result_1);
        }

        gpu_time_used = get_time_us(); // in microseconds

        for(int iter = 0; iter < number_hot_calls; iter++)
        {
            (CONJ ? rocblas_dotc_strided_batched<T>
                  : rocblas_dot_strided_batched<T>)(handle,
                                                    N,
                                                    dx,
                                                    incx,
                                                    stride_x,
                                                    dy,
                                                    incy,
                                                    stride_y,
                                                    batch_count,
                                                    rocblas_result_1);
        }

<<<<<<< HEAD
        gpu_time_used     = (get_time_us() - gpu_time_used) / number_hot_calls;
        rocblas_gflops    = batch_count * dot_gflop_count<CONJ, T>(N) / gpu_time_used * 1e6 * 1;
        rocblas_bandwidth = batch_count * (2.0 * N) * sizeof(T) / gpu_time_used / 1e3;

        rocblas_cout
            << "N,incx,stridex,incy,stridey,batch_count,rocblas-Gflops,rocblas-GB/s,rocblas-us";

        if(arg.norm_check)
            rocblas_cout << ",CPU-Gflops,norm_error_host_ptr,norm_error_dev_ptr";

        rocblas_cout << std::endl;
        rocblas_cout << N << "," << incx << "," << stride_x << "," << incy << "," << stride_y << ","
                     << batch_count << "," << rocblas_gflops << "," << rocblas_bandwidth << ","
                     << gpu_time_used;

        if(arg.norm_check)
            rocblas_cout << "," << cblas_gflops << "," << rocblas_error_1 << "," << rocblas_error_2;

        rocblas_cout << std::endl;
=======
        gpu_time_used = get_time_us() - gpu_time_used;

        testing_dot_strided_batched_arg_model.log_args<T>(std::cout,
                                                          arg,
                                                          gpu_time_used,
                                                          dot_gflop_count<CONJ, T>(N),
                                                          (2.0 * N) * sizeof(T),
                                                          cpu_time_used,
                                                          rocblas_error_1,
                                                          rocblas_error_2);
>>>>>>> 99748894
    }
}

template <typename T>
void testing_dotc_strided_batched(const Arguments& arg)
{
    testing_dot_strided_batched<T, true>(arg);
}<|MERGE_RESOLUTION|>--- conflicted
+++ resolved
@@ -239,9 +239,6 @@
 
     if(arg.timing)
     {
-        static ArgumentModel testing_dot_strided_batched_arg_model(
-            std::vector<arg_type>({e_N, e_incx, e_incy, e_stride_x, e_stride_y, e_batch_count}));
-
         int number_cold_calls = 2;
         int number_hot_calls  = arg.iters;
         CHECK_ROCBLAS_ERROR(rocblas_set_pointer_mode(handle, rocblas_pointer_mode_host));
@@ -278,38 +275,17 @@
                                                     rocblas_result_1);
         }
 
-<<<<<<< HEAD
-        gpu_time_used     = (get_time_us() - gpu_time_used) / number_hot_calls;
-        rocblas_gflops    = batch_count * dot_gflop_count<CONJ, T>(N) / gpu_time_used * 1e6 * 1;
-        rocblas_bandwidth = batch_count * (2.0 * N) * sizeof(T) / gpu_time_used / 1e3;
-
-        rocblas_cout
-            << "N,incx,stridex,incy,stridey,batch_count,rocblas-Gflops,rocblas-GB/s,rocblas-us";
-
-        if(arg.norm_check)
-            rocblas_cout << ",CPU-Gflops,norm_error_host_ptr,norm_error_dev_ptr";
-
-        rocblas_cout << std::endl;
-        rocblas_cout << N << "," << incx << "," << stride_x << "," << incy << "," << stride_y << ","
-                     << batch_count << "," << rocblas_gflops << "," << rocblas_bandwidth << ","
-                     << gpu_time_used;
-
-        if(arg.norm_check)
-            rocblas_cout << "," << cblas_gflops << "," << rocblas_error_1 << "," << rocblas_error_2;
-
-        rocblas_cout << std::endl;
-=======
         gpu_time_used = get_time_us() - gpu_time_used;
 
-        testing_dot_strided_batched_arg_model.log_args<T>(std::cout,
-                                                          arg,
-                                                          gpu_time_used,
-                                                          dot_gflop_count<CONJ, T>(N),
-                                                          (2.0 * N) * sizeof(T),
-                                                          cpu_time_used,
-                                                          rocblas_error_1,
-                                                          rocblas_error_2);
->>>>>>> 99748894
+        ArgumentModel<e_N, e_incx, e_incy, e_stride_x, e_stride_y, e_batch_count>{}.log_args<T>(
+            rocblas_cout,
+            arg,
+            gpu_time_used,
+            dot_gflop_count<CONJ, T>(N),
+            (2.0 * N) * sizeof(T),
+            cpu_time_used,
+            rocblas_error_1,
+            rocblas_error_2);
     }
 }
 
