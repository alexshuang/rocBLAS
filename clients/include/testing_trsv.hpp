--- conflicted
+++ resolved
@@ -220,14 +220,8 @@
 
         rocblas_cout << std::endl;
 
-<<<<<<< HEAD
         rocblas_cout << M << ',' << lda << ',' << incx << ',' << char_uplo << ',' << char_transA
-                     << ',' << char_diag << ',' << rocblas_gflops << ","
-                     << gpu_time_used / number_hot_calls;
-=======
-        std::cout << M << ',' << lda << ',' << incx << ',' << char_uplo << ',' << char_transA << ','
-                  << char_diag << ',' << rocblas_gflops << "," << gpu_time_used;
->>>>>>> c859d53d
+                     << ',' << char_diag << ',' << rocblas_gflops << "," << gpu_time_used;
 
         if(arg.norm_check)
             rocblas_cout << "," << cblas_gflops << "," << cpu_time_used << "," << max_err_1 << ","
