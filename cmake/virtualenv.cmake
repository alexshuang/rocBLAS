# find_package(PythonInterp)
# # TODO: Check PYTHON_VERSION_MAJOR

find_program(VIRTUALENV_PYTHON_EXE python3)
if(NOT VIRTUALENV_PYTHON_EXE)
    find_program(VIRTUALENV_PYTHON_EXE python)
endif()

set(VIRTUALENV_HOME_DIR ${CMAKE_BINARY_DIR}/virtualenv CACHE PATH "Path to virtual environment")

function(virtualenv_create)
    message("${VIRTUALENV_PYTHON_EXE} -m venv ${VIRTUALENV_HOME_DIR} --system-site-packages --clear")
    execute_process(
<<<<<<< HEAD
        COMMAND ${VIRTUALENV_PYTHON_EXE} -m venv ${VIRTUALENV_HOME_DIR} --system-site-packages
=======
      COMMAND ${VIRTUALENV_PYTHON_EXE} -m venv ${VIRTUALENV_HOME_DIR} --system-site-packages --clear
>>>>>>> ad4c6b5d
    )
endfunction()

function(virtualenv_install)
    virtualenv_create()
<<<<<<< HEAD
    # TODO: Check result
    message("${VIRTUALENV_HOME_DIR}/bin/pip install ${ARGN}")
    execute_process( COMMAND ${VIRTUALENV_HOME_DIR}/bin/pip install ${ARGN} )
=======

    message("${VIRTUALENV_HOME_DIR}/bin/python -m pip install ${ARGN}")
    execute_process(
      RESULT_VARIABLE rc
      COMMAND ${VIRTUALENV_HOME_DIR}/bin/python -m pip install ${ARGN}
    )
    if(rc)
        message(FATAL_ERROR ${rc})
    endif()
>>>>>>> ad4c6b5d
endfunction()<|MERGE_RESOLUTION|>--- conflicted
+++ resolved
@@ -11,21 +11,12 @@
 function(virtualenv_create)
     message("${VIRTUALENV_PYTHON_EXE} -m venv ${VIRTUALENV_HOME_DIR} --system-site-packages --clear")
     execute_process(
-<<<<<<< HEAD
-        COMMAND ${VIRTUALENV_PYTHON_EXE} -m venv ${VIRTUALENV_HOME_DIR} --system-site-packages
-=======
       COMMAND ${VIRTUALENV_PYTHON_EXE} -m venv ${VIRTUALENV_HOME_DIR} --system-site-packages --clear
->>>>>>> ad4c6b5d
     )
 endfunction()
 
 function(virtualenv_install)
     virtualenv_create()
-<<<<<<< HEAD
-    # TODO: Check result
-    message("${VIRTUALENV_HOME_DIR}/bin/pip install ${ARGN}")
-    execute_process( COMMAND ${VIRTUALENV_HOME_DIR}/bin/pip install ${ARGN} )
-=======
 
     message("${VIRTUALENV_HOME_DIR}/bin/python -m pip install ${ARGN}")
     execute_process(
@@ -35,5 +26,4 @@
     if(rc)
         message(FATAL_ERROR ${rc})
     endif()
->>>>>>> ad4c6b5d
 endfunction()