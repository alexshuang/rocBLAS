--- conflicted
+++ resolved
@@ -128,11 +128,7 @@
 include( ROCMPackageConfigHelpers )
 include( ROCMInstallSymlinks )
 
-<<<<<<< HEAD
-set ( VERSION_STRING "2.2.8." )
-=======
-set ( VERSION_STRING "2.2.7." )
->>>>>>> 66cfe513
+set ( VERSION_STRING "2.3.8." )
 # Check if BUILD_NUMBER is defined in a Jenkins envirnment
 if ($ENV{BUILD_NUMBER} )
   string(CONCAT BUILD_VERSION ${VERSION_STRING} $ENV{BUILD_NUMBER})
@@ -181,11 +177,7 @@
   else()
     # Use the virtual-env setup and download package from specified repot:
     set( tensile_fork "ROCmSoftwarePlatform" CACHE STRING "Tensile fork to use" )
-<<<<<<< HEAD
-    set( tensile_tag 3729a300cec64734feef88b01155da831094c245 CACHE STRING "Tensile tag to download" )
-=======
-    set( tensile_tag 752efca5958f4ce0582395dc778eb20a6467bf1c CACHE STRING "Tensile tag to download" )
->>>>>>> 66cfe513
+    set( tensile_tag "develop" CACHE STRING "Tensile tag to download" )
     virtualenv_install("git+https://github.com/${tensile_fork}/Tensile.git@${tensile_tag}")
     message (STATUS "using GIT Tensile fork=${tensile_fork} from branch=${tensile_tag}")
   endif()
