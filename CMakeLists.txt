# ########################################################################
# Copyright 2016 Advanced Micro Devices, Inc.
# ########################################################################

# Natively available on including Ubuntu 14.04, OpenSUSE 13.2, CentOS 6.6
cmake_minimum_required( VERSION 2.8.12 )

# On windows, it's convenient to change the default install prefix such that it does NOT point to 'program files'
if( WIN32 AND CMAKE_INSTALL_PREFIX_INITIALIZED_TO_DEFAULT )
  set( CMAKE_INSTALL_PREFIX "${PROJECT_BINARY_DIR}/library-package" CACHE PATH "Install path prefix, prepended onto install directories" FORCE )
endif( )

# This has to be initialized before the project() command appears
# Set the default of CMAKE_BUILD_TYPE to be release, unless user specifies with -D.  MSVC_IDE does not use CMAKE_BUILD_TYPE
if( NOT DEFINED CMAKE_CONFIGURATION_TYPES AND NOT DEFINED CMAKE_BUILD_TYPE )
  set( CMAKE_BUILD_TYPE Release CACHE STRING "Choose the type of build, options are: None Debug Release RelWithDebInfo MinSizeRel." FORCE )
endif()

# Append our library helper cmake path and the cmake path for hip (for convenience)
# Users may override HIP path by specifying their own in CMAKE_MODULE_PATH
list( APPEND CMAKE_MODULE_PATH ${CMAKE_CURRENT_SOURCE_DIR}/cmake /opt/rocm/hip/cmake )

# Temp fix, there is a problem building our test program using googletest with gcc
# Change compiler default to clang
if( NOT DEFINED CMAKE_CXX_COMPILER AND NOT DEFINED ENV{CXX} )
  set( CMAKE_CXX_COMPILER clang++ )
endif( )

if( NOT DEFINED CMAKE_C_COMPILER AND NOT DEFINED ENV{CC} )
  set( CMAKE_C_COMPILER clang )
endif( )

# The superbuild does not build anything itself, all compiling is done in external projects
project( rocblas-superbuild NONE )

# Everything is initially off, so that cache is not initialized until user elects to build
option( BUILD_LIBRARY "Build rocBLAS library" OFF )
option( BUILD_CLIENTS "Build rocBLAS clients" OFF )
<<<<<<< HEAD
option( BUILD_WITH_TENSILE "Building rocBLAS with Tensile or not" ON)
=======
option( BUILD_WITH_TENSILE "Building rocBLAS with Tensile or not" ON )

>>>>>>> f8d80787
# which benchmark solution schedule
if ( BUILD_WITH_TENSILE )
  set( Tensile_SCHEDULE "Hawaii_Catalyst_15.201_min" CACHE STRING "Which benchmark data to use for Problem->Solution mapping")
  set_property( CACHE Tensile_SCHEDULE PROPERTY STRINGS
    Fiji_ROCm_1.3_full
    Fiji_ROCm_1.3_min
    Hawaii_Catalyst_15.201_min
    )
endif()

# BUILD_SHARED_LIBS is a cmake built-in; we make it an explicit option such that it shows in cmake-gui
option( BUILD_SHARED_LIBS "Build rocBLAS as a shared library" OFF )

set( HIP_ROOT /opt/rocm/hip CACHE PATH "Specify hip installation dir")
set( BOOST_ROOT /opt/boost  CACHE PATH "Specify boost installation dir")

# set( rocblas_INSTALL_DIR ${CMAKE_INSTALL_PREFIX} )
set( rocblas_INSTALL_DIR "${PROJECT_BINARY_DIR}/package" )

# Default behavior is to NOT install library, but clients may overload
set( rocblas_INSTALL_COMMAND INSTALL_COMMAND ${CMAKE_COMMAND} -E echo_append )

# Clients are programs provided in this repository, that make use of the library as a library client.  This can include
# but is not limited to benchmarks, tests and samples.
if( BUILD_CLIENTS )
  # Clients need to find and link rocblas; we install it locally instead of globally
  unset( rocblas_INSTALL_COMMAND )
endif()

# standard cmake module to manage dependencies
include( ExternalProject )

# This captures all of the dependencies cmake builds itself
set( rocblas_dependencies )

set( BASE_CMAKE_ARGS )

# Noramlize the different ways of specifying a c++ compiler through -DCMAKE_CXX_COMPILER
if( DEFINED CMAKE_CXX_COMPILER )
  message( STATUS "CMAKE_CXX_COMPILER: ${CMAKE_CXX_COMPILER} " )
  list( APPEND BASE_CMAKE_ARGS -DCMAKE_CXX_COMPILER=${CMAKE_CXX_COMPILER} )
elseif( DEFINED ENV{CXX} )
  message( STATUS "ENV{CXX}: $ENV{CXX} " )
  list( APPEND BASE_CMAKE_ARGS -DCMAKE_CXX_COMPILER=$ENV{CXX} )
endif( )

# Noramlize the different ways of specifying a c compiler through -DCMAKE_C_COMPILER
if( DEFINED CMAKE_C_COMPILER )
  message( STATUS "CMAKE_C_COMPILER: ${CMAKE_C_COMPILER}" )
  list( APPEND BASE_CMAKE_ARGS -DCMAKE_C_COMPILER=${CMAKE_C_COMPILER} )
elseif( DEFINED ENV{CC} )
  message( STATUS "ENV{CC}: $ENV{CC} " )
  list( APPEND BASE_CMAKE_ARGS -DCMAKE_C_COMPILER=$ENV{CC} )
endif( )

if( DEFINED CMAKE_CXX_FLAGS )
  message( STATUS "CMAKE_CXX_FLAGS: ${CMAKE_CXX_FLAGS} " )
  list( APPEND BASE_CMAKE_ARGS -DCMAKE_CXX_FLAGS=${CMAKE_CXX_FLAGS} )
endif( )

if( DEFINED CMAKE_C_FLAGS )
  message( STATUS "CMAKE_C_FLAGS: ${CMAKE_C_FLAGS}" )
  list( APPEND BASE_CMAKE_ARGS -DCMAKE_CXX_FLAGS=${CMAKE_CXX_FLAGS} )
endif( )

# CMAKE_BUILD_TYPE only applies to single configuration build systems
if( DEFINED CMAKE_BUILD_TYPE )
  list( APPEND BASE_CMAKE_ARGS -DCMAKE_BUILD_TYPE=${CMAKE_BUILD_TYPE} )
endif( )

if( NOT DEFINED DEVICE_CXX_COMPILER )
  find_package( HIP REQUIRED )
  set( DEVICE_CXX_COMPILER ${HIP_ROOT_DIR}/bin/hipcc )
endif()

if( BUILD_LIBRARY )
  if( BUILD_WITH_TENSILE )
    # defines
    # Tensile_INCLUDE_DIRS
    # TensileLib_LIBRARIES
    # TensileLogger_LIBRARIES

    include( cmake/external-Tensile.cmake )
    list( APPEND rocblas_dependencies Tensile )
    message( STATUS "Tensile_ROOT=${Tensile_ROOT}" )
    list( APPEND CMAKE_PREFIX_PATH ${Tensile_ROOT} )
  endif()

  # WARNING: do not surround CMAKE_PREFIX_PATH with quotes, it breaks
  # Replace all occurances of ; with ^^, which we elect to use a path seperator
  string(REGEX REPLACE ";" "^^" LIBRARY_PREFIX_PATH "${CMAKE_PREFIX_PATH}" )
  string(REGEX REPLACE ";" "^^" LIBRARY_MODULE_PATH "${CMAKE_MODULE_PATH}" )

  set( LIBRARY_CMAKE_ARGS
    -DCMAKE_INSTALL_PREFIX=<INSTALL_DIR>
    -DCMAKE_PREFIX_PATH=${LIBRARY_PREFIX_PATH}
    -DCMAKE_MODULE_PATH=${LIBRARY_MODULE_PATH}
    -DBUILD_SHARED_LIBS=${BUILD_SHARED_LIBS}
    -DCMAKE_CXX_COMPILER=${DEVICE_CXX_COMPILER}
    -DCMAKE_C_COMPILER=${CMAKE_C_COMPILER}
    -DBUILD_WITH_TENSILE=${BUILD_WITH_TENSILE}
    -DTensile_SCHEDULE=${Tensile_SCHEDULE}
  )

  # Build the library as an external project
  ExternalProject_Add( rocblas
    DEPENDS ${rocblas_dependencies}
    SOURCE_DIR ${PROJECT_SOURCE_DIR}/library
    BINARY_DIR library-build
    INSTALL_DIR library-package
    LIST_SEPARATOR ^^
    CMAKE_ARGS ${LIBRARY_CMAKE_ARGS}
    ${rocblas_INSTALL_COMMAND}
  )
endif( )

# Build clients of the library
if( BUILD_CLIENTS )
  include( clients/cmake/build-options.cmake )

  if( BUILD_LIBRARY )
    ExternalProject_Get_Property( rocblas install_dir )
    list( APPEND CMAKE_PREFIX_PATH ${install_dir} )
  endif( )

  # WARNING: do not surround CMAKE_PREFIX_PATH with quotes, it breaks
  # Replace all occurances of ; with ^^, which we elect to use a path seperator
  string(REGEX REPLACE ";" "^^" CLIENT_PREFIX_PATH "${CMAKE_PREFIX_PATH}" )
  string(REGEX REPLACE ";" "^^" CLIENT_MODULE_PATH "${CMAKE_MODULE_PATH}" )

  # Default arguments that get passed down into all external projects
  set( CLIENTS_CMAKE_ARGS
    -DCMAKE_INSTALL_PREFIX=<INSTALL_DIR>
    -DCMAKE_CXX_COMPILER=${CMAKE_CXX_COMPILER}
    -DCMAKE_C_COMPILER=${CMAKE_C_COMPILER}
    -DDEVICE_CXX_COMPILER=${DEVICE_CXX_COMPILER}
    -DCMAKE_PREFIX_PATH=${CLIENT_PREFIX_PATH}
    -DCMAKE_MODULE_PATH=${CLIENT_MODULE_PATH}
    -DBUILD_CLIENTS_SAMPLES=${BUILD_CLIENTS_SAMPLES}
    -DBUILD_CLIENTS_BENCHMARKS=${BUILD_CLIENTS_BENCHMARKS}
    -DBUILD_CLIENTS_TESTS=${BUILD_CLIENTS_TESTS}
<<<<<<< HEAD
    -DBUILD_WITH_TENSILE=${BUILD_WITH_TENSILE}
    -DDEVICE_CXX_COMPILER=${DEVICE_CXX_COMPILER}
=======
>>>>>>> f8d80787
  )

  # Clients are set up as an external project to take advantage of specifying toolchain files.
  # We want cmake to go through it's usual discovery process
  ExternalProject_Add( rocblas-clients
    DEPENDS rocblas
    SOURCE_DIR ${PROJECT_SOURCE_DIR}/clients
    BINARY_DIR clients-build
    INSTALL_DIR clients-package
    LIST_SEPARATOR ^^
    CMAKE_ARGS ${CLIENTS_CMAKE_ARGS}
    INSTALL_COMMAND ""
  )
endif( )<|MERGE_RESOLUTION|>--- conflicted
+++ resolved
@@ -36,12 +36,9 @@
 # Everything is initially off, so that cache is not initialized until user elects to build
 option( BUILD_LIBRARY "Build rocBLAS library" OFF )
 option( BUILD_CLIENTS "Build rocBLAS clients" OFF )
-<<<<<<< HEAD
+
 option( BUILD_WITH_TENSILE "Building rocBLAS with Tensile or not" ON)
-=======
-option( BUILD_WITH_TENSILE "Building rocBLAS with Tensile or not" ON )
 
->>>>>>> f8d80787
 # which benchmark solution schedule
 if ( BUILD_WITH_TENSILE )
   set( Tensile_SCHEDULE "Hawaii_Catalyst_15.201_min" CACHE STRING "Which benchmark data to use for Problem->Solution mapping")
@@ -183,11 +180,9 @@
     -DBUILD_CLIENTS_SAMPLES=${BUILD_CLIENTS_SAMPLES}
     -DBUILD_CLIENTS_BENCHMARKS=${BUILD_CLIENTS_BENCHMARKS}
     -DBUILD_CLIENTS_TESTS=${BUILD_CLIENTS_TESTS}
-<<<<<<< HEAD
     -DBUILD_WITH_TENSILE=${BUILD_WITH_TENSILE}
     -DDEVICE_CXX_COMPILER=${DEVICE_CXX_COMPILER}
-=======
->>>>>>> f8d80787
+
   )
 
   # Clients are set up as an external project to take advantage of specifying toolchain files.
